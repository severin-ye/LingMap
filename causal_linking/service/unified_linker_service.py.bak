#!/usr/bin/env python3
# -*- coding: utf-8 -*-
"""
# [CN] 统一因果链接器实现
# [EN] Unified causal linker implementation
# [CN] 融合基础版和优化版因果链接器功能：
# [EN] Integrates basic and optimized causal linker functionality:
# [CN] 1. 使用CandidateGenerator生成候选事件对
# [EN] 1. Use CandidateGenerator to generate candidate event pairs
# [CN] 2. 使用PairAnalyzer分析事件对因果关系
# [EN] 2. Use PairAnalyzer to analyze causal relationships between event pairs
# [CN] 3. 实现BaseLinker接口提供链接器功能
# [EN] 3. Implement BaseLinker interface to provide linker functionality
# [CN] 4. 构建有向无环图（DAG）
# [EN] 4. Build directed acyclic graph (DAG)

# [CN] 降低整体时间复杂度，从O(N²)降低到O(N·avg_m²) + O(E × k²)
# [EN] Reduce overall time complexity from O(N²) to O(N·avg_m²) + O(E × k²)
"""

import os
import time
import math
from typing import List, Dict, Any, Optional, Tuple, Set, DefaultDict
import itertools
<<<<<<< HEAD
from collections import defaultdict
from concurrent.futures import ThreadPoolExecutor
=======
from concurrent.futures import ThreadPoolExecutor
from collections import defaultdict
>>>>>>> 88d21dfe

from common.models.causal_edge import CausalEdge
from common.models.event import EventItem
from causal_linking.service.base_causal_linker import BaseLinker
from causal_linking.service.candidate_generator import CandidateGenerator
from causal_linking.service.pair_analyzer import PairAnalyzer
from causal_linking.service.graph_filter import GraphFilter


class UnifiedCausalLinker(BaseLinker):
    """
    # [CN] 统一版因果链接器，结合原始版和优化版的功能
    # [EN] Unified causal linker, combining original and optimized functionality
    # [CN] 支持完整的旧版功能，同时提供优化策略选项
    # [EN] Supports complete legacy functionality while providing optimization strategy options
    """
    
    def __init__(
        self,
        model: str = "gpt-4o", 
        prompt_path: str = "", 
        api_key: str = "",
        base_url: str = "",
        max_workers: int = 3,
        strength_mapping: Dict[str, int] = {},
        provider: str = "openai",
        # [CN] 优化参数，默认启用优化
        # [EN] Optimization parameters, optimization enabled by default
        use_optimization: bool = True,
        max_events_per_chapter: int = 20,
        min_entity_support: int = 2,
        max_chapter_span: int = 10,
        max_candidate_pairs: int = 10000,
        use_entity_weights: bool = True
    ):
        """
        # [CN] 初始化统一因果链接器
        # [EN] Initialize unified causal linker
        
        Args:
            # [CN] model: 使用的LLM模型
            # [EN] model: LLM model to use
            # [CN] prompt_path: 提示词模板路径
            # [EN] prompt_path: Path to prompt template
            # [CN] api_key: API密钥
            # [EN] api_key: API key
            # [CN] base_url: 自定义API基础URL
            # [EN] base_url: Custom API base URL
            # [CN] max_workers: 并行处理的最大工作线程数
            # [EN] max_workers: Maximum number of worker threads for parallel processing
            # [CN] strength_mapping: 因果强度映射，用于权重比较
            # [EN] strength_mapping: Causal strength mapping for weight comparison
            # [CN] provider: API提供商，如"openai"或"deepseek"
            # [EN] provider: API provider, such as "openai" or "deepseek"
            # [CN] use_optimization: 是否使用优化策略，禁用则回退到原始全配对方法
            # [EN] use_optimization: Whether to use optimization strategy, if disabled fallback to original full pairing method
            # [CN] max_events_per_chapter: 每章节最多处理的事件数
            # [EN] max_events_per_chapter: Maximum number of events to process per chapter
            # [CN] min_entity_support: 实体最小支持度，低于此值不考虑实体配对
            # [EN] min_entity_support: Minimum entity support, below this value entity pairing is not considered
            # [CN] max_chapter_span: 跨章节配对的最大章节跨度
            # [EN] max_chapter_span: Maximum chapter span for cross-chapter pairing
            # [CN] max_candidate_pairs: 最大候选事件对数量
            # [EN] max_candidate_pairs: Maximum number of candidate event pairs
            # [CN] use_entity_weights: 是否使用实体频率反向权重（频率越高权重越低）
            # [EN] use_entity_weights: Whether to use entity frequency inverse weights (higher frequency means lower weight)
        """
        if not prompt_path:
            # [CN] 导入path_utils获取配置文件路径
            # [EN] Import path_utils to get configuration file path
            from common.utils.path_utils import get_config_path
            prompt_path = get_config_path("prompt_causal_linking.json")
            
        super().__init__(prompt_path)
        
        self.model = model
        self.max_workers = max_workers
        self.provider = provider
        self.use_optimization = use_optimization
        
<<<<<<< HEAD
        # [CN] 添加优化参数
        # [EN] Add optimization parameters
=======
        # 添加优化相关的实例属性
>>>>>>> 88d21dfe
        self.max_events_per_chapter = max_events_per_chapter
        self.min_entity_support = min_entity_support
        self.max_chapter_span = max_chapter_span
        self.max_candidate_pairs = max_candidate_pairs
        self.use_entity_weights = use_entity_weights
        
<<<<<<< HEAD
        # [CN] 设置强度映射
        # [EN] Set strength mapping
=======
        # 设置强度映射
>>>>>>> 88d21dfe
        self.strength_mapping = strength_mapping or {
            "高": 3,
            "中": 2,
            "低": 1
        }
        
        # [CN] 初始化LLM客户端
        # [EN] Initialize LLM client
        from event_extraction.repository.llm_client import LLMClient
        self.llm_client = LLMClient(
            model=model,
            api_key=api_key,
            base_url=base_url,
            provider=provider
        )
        
        # [CN] 初始化候选生成器
        # [EN] Initialize candidate generator
        self.candidate_generator = CandidateGenerator(
            max_events_per_chapter=max_events_per_chapter,
            min_entity_support=min_entity_support,
            max_chapter_span=max_chapter_span,
            max_candidate_pairs=max_candidate_pairs,
            use_entity_weights=use_entity_weights
        )
        
        # [CN] 初始化对分析器
        # [EN] Initialize pair analyzer
        self.pair_analyzer = PairAnalyzer(
            model=model,
            prompt_path=prompt_path,
            api_key=api_key,
            base_url=base_url,
            max_workers=max_workers,
            provider=provider
        )
        
<<<<<<< HEAD
        # [CN] 初始化图过滤器
        # [EN] Initialize graph filter
=======
        # 从PairAnalyzer获取llm_client以保持兼容性
        self.llm_client = self.pair_analyzer.llm_client
        
        # 初始化图过滤器
>>>>>>> 88d21dfe
        self.graph_filter = GraphFilter(strength_mapping=self.strength_mapping)
    
    def link_events(self, events: List[EventItem]) -> List[CausalEdge]:
        """
        # [CN] 识别事件之间的因果关系
        # [EN] Identify causal relationships between events
        
        Args:
            # [CN] events: 事件列表
            # [EN] events: List of events
            
        Returns:
            # [CN] 事件因果边列表
            # [EN] List of causal edges between events
        """
        start_time = time.time()
        
        if self.use_optimization:
            # [CN] 使用优化版策略
            # [EN] Use optimized strategy
            
            # [CN] 1. 同章节事件配对
            # [EN] 1. Same chapter event pairing
            print("# [CN] 正在执行策略1: 同章节事件配对...")
            print("# [EN] Executing strategy 1: Same chapter event pairing...")
            chapter_pairs = self._generate_same_chapter_pairs(events)
            print(f"# [CN] 同章节事件配对完成，共生成 {len(chapter_pairs)} 对候选")
            print(f"# [EN] Same chapter event pairing completed, generated {len(chapter_pairs)} candidate pairs")
            
            # [CN] 2. 实体共现跨章配对（带权重）
            # [EN] 2. Entity co-occurrence cross-chapter pairing (with weights)
            print("# [CN] 正在执行策略2: 实体共现跨章配对...")
            print("# [EN] Executing strategy 2: Entity co-occurrence cross-chapter pairing...")
            entity_pairs = self._generate_entity_co_occurrence_pairs(events)
            print(f"# [CN] 实体共现跨章配对完成，共生成 {len(entity_pairs)} 对候选")
            print(f"# [EN] Entity co-occurrence cross-chapter pairing completed, generated {len(entity_pairs)} candidate pairs")
            
            # [CN] 3. 合并候选事件对，去重
            # [EN] 3. Merge candidate event pairs, deduplicate
            candidate_pairs = self._merge_candidate_pairs(chapter_pairs, entity_pairs)
            print(f"# [CN] 合并去重后的候选事件对: {len(candidate_pairs)} 对")
            print(f"# [EN] Merged and deduplicated candidate event pairs: {len(candidate_pairs)} pairs")
            
            # [CN] 如果候选对数量超过上限，进行截断
            # [EN] If candidate pairs exceed limit, truncate
            if len(candidate_pairs) > self.max_candidate_pairs:
                print(f"# [CN] 候选对数量 {len(candidate_pairs)} 超过上限 {self.max_candidate_pairs}，进行截断")
                print(f"# [EN] Candidate pairs count {len(candidate_pairs)} exceeds limit {self.max_candidate_pairs}, truncating")
                candidate_pairs = candidate_pairs[:self.max_candidate_pairs]
            
            # [CN] 4. 分析因果关系
            # [EN] 4. Analyze causal relationships
            print(f"# [CN] 开始分析 {len(candidate_pairs)} 对事件的因果关系...")
            print(f"# [EN] Starting to analyze causal relationships for {len(candidate_pairs)} event pairs...")
            edges = self._analyze_candidate_pairs(candidate_pairs, events)
            
            # [CN] 计算优化效果
            # [EN] Calculate optimization effect
            original_pairs = len(events) * (len(events) - 1) // 2
            print(f"# [CN] 优化前可能的事件对数量：{original_pairs}")
            print(f"# [EN] Possible event pairs before optimization: {original_pairs}")
            print(f"# [CN] 优化后实际分析的事件对数量：{len(candidate_pairs)}，节省了 {original_pairs - len(candidate_pairs)} 对（{(original_pairs - len(candidate_pairs)) / original_pairs * 100:.2f}%）")
            print(f"# [EN] Actual analyzed event pairs after optimization: {len(candidate_pairs)}, saved {original_pairs - len(candidate_pairs)} pairs ({(original_pairs - len(candidate_pairs)) / original_pairs * 100:.2f}%)")
        else:
            # [CN] 使用原始版全配对策略
            # [EN] Use original full pairing strategy
            # [CN] 创建事件对组合
            # [EN] Create event pair combinations
            event_pairs = list(itertools.combinations(events, 2))
            print(f"# [CN] 分析 {len(event_pairs)} 对事件的因果关系...")
            print(f"# [EN] Analyzing causal relationships for {len(event_pairs)} event pairs...")
            
            edges = []
            
            # [CN] 使用线程池并行处理事件对
            # [EN] Use thread pool to process event pairs in parallel
            with ThreadPoolExecutor(max_workers=self.max_workers) as executor:
                futures = []
                
                for event1, event2 in event_pairs:
                    future = executor.submit(self.analyze_causal_relation, event1, event2)
                    futures.append(future)
                
                # [CN] 收集所有结果
                # [EN] Collect all results
                for future in futures:
                    edge = future.result()
                    if edge:
                        edges.append(edge)
        
        elapsed = time.time() - start_time
        print(f"# [CN] 发现 {len(edges)} 个因果关系")
        print(f"# [EN] Found {len(edges)} causal relationships")
        print(f"# [CN] 总耗时: {elapsed:.2f} 秒")
        print(f"# [EN] Total time: {elapsed:.2f} seconds")
        
        return edges
    
    def _generate_same_chapter_pairs(self, events: List[EventItem]) -> List[Tuple[str, str]]:
        """
        # [CN] 生成同章节事件配对
        # [EN] Generate same chapter event pairs
        
        Args:
            # [CN] events: 事件列表
            # [EN] events: List of events
            
        Returns:
            # [CN] 事件ID对列表 [(event_id1, event_id2), ...]
            # [EN] List of event ID pairs [(event_id1, event_id2), ...]
        """
        # [CN] 按章节分组事件
        # [EN] Group events by chapter
        chapter_events: Dict[str, List[EventItem]] = defaultdict(list)
        for event in events:
            if event.chapter_id:
                chapter_events[event.chapter_id].append(event)
        
        # [CN] 生成同章节事件对
        # [EN] Generate same chapter event pairs
        pairs = []
        for chapter_id, chapter_event_list in chapter_events.items():
            # [CN] 限制每章处理的事件数
            # [EN] Limit the number of events processed per chapter
            if len(chapter_event_list) > self.max_events_per_chapter:
                print(f"# [CN] 警告: 章节 {chapter_id} 的事件数量 {len(chapter_event_list)} 超过限制 {self.max_events_per_chapter}，将被截断")
                print(f"# [EN] Warning: Chapter {chapter_id} has {len(chapter_event_list)} events exceeding limit {self.max_events_per_chapter}, will be truncated")
                chapter_event_list = chapter_event_list[:self.max_events_per_chapter]
            
            # [CN] 生成章节内两两组合，并规范化方向（保持索引顺序）
            # [EN] Generate pairwise combinations within chapter, and normalize direction (maintain index order)
            chapter_pairs = []
            for event1, event2 in itertools.combinations(chapter_event_list, 2):
                # [CN] 确保事件对按ID排序，避免重复
                # [EN] Ensure event pairs are sorted by ID to avoid duplicates
                if event1.event_id < event2.event_id:
                    chapter_pairs.append((event1.event_id, event2.event_id))
                else:
                    chapter_pairs.append((event2.event_id, event1.event_id))
            
            pairs.extend(chapter_pairs)
        
        return list(set(pairs))  # [CN] 去重 # [EN] Deduplicate
    
    def _generate_entity_co_occurrence_pairs(self, events: List[EventItem]) -> List[Tuple[str, str]]:
        """
        # [CN] 生成基于实体共现的跨章节事件配对
        # [EN] Generate cross-chapter event pairs based on entity co-occurrence
        
        Args:
            # [CN] events: 事件列表
            # [EN] events: List of events
            
        Returns:
            # [CN] 事件ID对列表 [(event_id1, event_id2), ...]
            # [EN] List of event ID pairs [(event_id1, event_id2), ...]
        """
        # [CN] 创建实体到事件的倒排索引
        # [EN] Create inverted index from entities to events
        character_to_events: DefaultDict[str, List[EventItem]] = defaultdict(list)
        treasure_to_events: DefaultDict[str, List[EventItem]] = defaultdict(list)
        
        # 构建实体-事件倒排索引
        for event in events:
            for character in event.characters:
                character_to_events[character].append(event)
            for treasure in event.treasures:
                treasure_to_events[treasure].append(event)
        
        # 计算实体频率
        entity_freq = {
            entity: len(events_list) 
            for entity, events_list in {**character_to_events, **treasure_to_events}.items()
        }
        
        # 实体支持度过滤
        candidate_entities = {
            entity: events_list 
            for entity, events_list in {**character_to_events, **treasure_to_events}.items() 
            if len(events_list) >= self.min_entity_support
        }
        
        if not self.use_entity_weights:
            # 不使用权重，简单生成配对
            pairs = []
            for entity, entity_events in candidate_entities.items():
                # 根据事件的chapter_id排序以便应用章节跨度限制
                entity_events.sort(key=lambda e: e.chapter_id if e.chapter_id else "")
                
                for event1, event2 in itertools.combinations(entity_events, 2):
                    # 检查章节跨度
                    if event1.chapter_id and event2.chapter_id:
                        try:
                            ch1 = int(event1.chapter_id.replace("第", "").replace("章", ""))
                            ch2 = int(event2.chapter_id.replace("第", "").replace("章", ""))
                            if abs(ch1 - ch2) > self.max_chapter_span:
                                continue
                        except (ValueError, AttributeError):
                            # 如果章节ID不是数字格式，跳过跨度检查
                            pass
                    
                    # 确保事件对按ID排序，避免重复
                    if event1.event_id < event2.event_id:
                        pairs.append((event1.event_id, event2.event_id))
                    else:
                        pairs.append((event2.event_id, event1.event_id))
            
            return list(set(pairs))  # [CN] 去重后返回 # [EN] Return after deduplication
        else:
            # [CN] 计算实体的反向权重：频率越高，权重越低
            # [EN] Calculate inverse weights for entities: higher frequency means lower weight
            # [CN] 使用 weight = 1 / log(frequency + 1.1) 公式
            # [EN] Use weight = 1 / log(frequency + 1.1) formula
            entity_weights = {
                entity: 1.0 / math.log(freq + 1.1)  # [CN] 避免 log(1) = 0 # [EN] Avoid log(1) = 0
                for entity, freq in entity_freq.items()
            }
            
            print(f"# [CN] 实体频率示例: {dict(list(entity_freq.items())[:5])}")
            print(f"# [EN] Entity frequency examples: {dict(list(entity_freq.items())[:5])}")
            print(f"# [CN] 实体权重示例: {dict(list(entity_weights.items())[:5])}")
            print(f"# [EN] Entity weight examples: {dict(list(entity_weights.items())[:5])}")
            
            # [CN] 使用权重，生成带权重的配对并排序
            # [EN] Use weights to generate weighted pairs and sort
            weighted_pairs = []
            for entity, entity_events in candidate_entities.items():
                # 根据事件的chapter_id排序以便应用章节跨度限制
                entity_events.sort(key=lambda e: e.chapter_id if e.chapter_id else "")
                
                entity_weight = entity_weights[entity]
                
                for event1, event2 in itertools.combinations(entity_events, 2):
                    # 检查章节跨度
                    if event1.chapter_id and event2.chapter_id:
                        try:
                            ch1 = int(event1.chapter_id.replace("第", "").replace("章", ""))
                            ch2 = int(event2.chapter_id.replace("第", "").replace("章", ""))
                            if abs(ch1 - ch2) > self.max_chapter_span:
                                continue
                        except (ValueError, AttributeError):
                            # 如果章节ID不是数字格式，跳过跨度检查
                            pass
                    
                    # 确保事件对按ID排序，避免重复
                    if event1.event_id < event2.event_id:
                        weighted_pairs.append((event1.event_id, event2.event_id, entity_weight))
                    else:
                        weighted_pairs.append((event2.event_id, event1.event_id, entity_weight))
            
            # 合并共享多个实体的事件对的权重
            pair_weights = {}
            for id1, id2, weight in weighted_pairs:
                pair_key = (id1, id2)
                if pair_key in pair_weights:
                    pair_weights[pair_key] += weight  # 累加权重
                else:
                    pair_weights[pair_key] = weight
            
            # 按权重排序
            sorted_pairs = sorted(
                [(id1, id2) for (id1, id2) in pair_weights.keys()],
                key=lambda pair: pair_weights[pair],
                reverse=True  # 高权重优先
            )
            
            return sorted_pairs
    
    def _merge_candidate_pairs(
        self, 
        chapter_pairs: List[Tuple[str, str]], 
        entity_pairs: List[Tuple[str, str]]
    ) -> List[Tuple[str, str]]:
        """
        合并两种来源的候选事件对，并去重
        
        Args:
            chapter_pairs: 同章节事件配对结果
            entity_pairs: 实体共现配对结果（已按权重排序）
            
        Returns:
            合并去重后的候选事件对列表
        """
        # 首先将所有同章节对放入结果列表
        result_pairs = list(chapter_pairs)
        
        # [CN] 然后添加实体共现对，但避免重复
        # [EN] Then add entity co-occurrence pairs, but avoid duplicates
        chapter_pairs_set = set(chapter_pairs)
        
        for pair in entity_pairs:
            if pair not in chapter_pairs_set:
                result_pairs.append(pair)
            
            # [CN] 如果候选对数量已经达到上限，停止添加
            # [EN] If candidate pairs count has reached the limit, stop adding
            if len(result_pairs) >= self.max_candidate_pairs:
                print(f"# [CN] 达到候选对上限 {self.max_candidate_pairs}，停止添加更多候选")
                print(f"# [EN] Reached candidate pairs limit {self.max_candidate_pairs}, stop adding more candidates")
                break
        
        print(f"# [CN] 合并后总共 {len(result_pairs)} 对候选，其中同章节 {len(chapter_pairs)} 对，实体共现 {len(result_pairs) - len(chapter_pairs)} 对")
        print(f"# [EN] Total {len(result_pairs)} candidate pairs after merging, including {len(chapter_pairs)} same-chapter pairs, {len(result_pairs) - len(chapter_pairs)} entity co-occurrence pairs")
        return result_pairs
    
    def _analyze_candidate_pairs(
        self,
        candidate_pairs: List[Tuple[str, str]],
        events: List[EventItem]
    ) -> List[CausalEdge]:
        """
        分析候选事件对的因果关系
        
        Args:
            candidate_pairs: 候选事件对列表 [(event_id1, event_id2), ...]
            events: 事件列表
            
        Returns:
            因果边列表
        """
        # 创建事件ID到事件对象的映射
        event_map = {event.event_id: event for event in events}
        
        # 准备待分析的事件对
        event_pairs = []
        for event_id1, event_id2 in candidate_pairs:
            if event_id1 in event_map and event_id2 in event_map:
                event_pairs.append((event_map[event_id1], event_map[event_id2]))
        
        edges = []
        
        # 使用线程池并行处理事件对
        with ThreadPoolExecutor(max_workers=self.max_workers) as executor:
            futures = []
            
            for event1, event2 in event_pairs:
                future = executor.submit(self.analyze_causal_relation, event1, event2)
                futures.append(future)
            
            # 收集所有结果
            for future in futures:
                edge = future.result()
                if edge:
                    edges.append(edge)
        
        return edges
    
    def analyze_causal_relation(self, event1: EventItem, event2: EventItem) -> Optional[CausalEdge]:
        """
        分析两个事件之间的因果关系
        
        Args:
            event1: 第一个事件
            event2: 第二个事件
            
        Returns:
            因果边对象，如果不存在因果关系则返回None
        """
        # 格式化提示
        prompt = self.format_prompt(event1, event2)
        
        # 调用LLM
        response = self.llm_client.call_with_json_response(prompt['system'], prompt['instruction'])
        
        if not response["success"] or "json_content" not in response:
            print(f"事件 {event1.event_id} 和 {event2.event_id} 的因果分析失败: {response.get('error', '未知错误')}")
            return None
            
        # 解析响应
        edge = self.parse_response(response["json_content"], event1.event_id, event2.event_id)
        
        if edge:
            print(f"发现因果关系: {edge.from_id} -> {edge.to_id}, 强度: {edge.strength}")
            
        return edge
    
    def parse_response(self, response: Dict[str, Any], event1_id: str, event2_id: str) -> Optional[CausalEdge]:
        """
        解析LLM响应，提取因果关系
        
        Args:
            response: LLM响应
            event1_id: 第一个事件ID
            event2_id: 第二个事件ID
            
        Returns:
            因果边对象，如果不存在因果关系则返回None
        """
        # 检查是否存在因果关系
        has_causal = response.get("has_causal_relation", False)
        if not has_causal:
            return None
        
        # 获取因果方向
        direction = response.get("direction", "")
        
        if direction == "event1->event2":
            from_id = event1_id
            to_id = event2_id
        elif direction == "event2->event1":
            from_id = event2_id
            to_id = event1_id
        else:
            print(f"无法解析因果方向: {direction}")
            return None
        
        # 获取因果强度和理由
        strength = response.get("strength", "中")
        reason = response.get("reason", "")
        
        return CausalEdge(
            from_id=from_id,
            to_id=to_id,
            strength=strength,
            reason=reason
        )
    
    def build_dag(self, events: List[EventItem], edges: List[CausalEdge]) -> Tuple[List[EventItem], List[CausalEdge]]:
        """
        构建有向无环图（DAG）
        
        使用专门的GraphFilter模块进行DAG构建，这是第四阶段CPC模块的核心功能。
        
        Args:
            events: 事件列表
            edges: 因果边列表
            
        Returns:
            处理后的事件列表和因果边列表
        """
        # 使用GraphFilter进行DAG构建
        dag_edges = self.graph_filter.filter_edges_to_dag(events, edges)
        
        print(f"构建DAG完成，保留 {len(dag_edges)} 条边，移除 {len(edges) - len(dag_edges)} 条边")
        
        # 可选：输出过滤统计信息
        if len(edges) != len(dag_edges):
            stats = self.graph_filter.get_filter_statistics(edges, dag_edges)
            print(f"过滤统计: 保留率 {stats['retention_rate']:.2f}, 移除了 {stats['removed_edge_count']} 条边")
            
        return events, dag_edges
    
    def _will_form_cycle(self, graph: List[List[int]], from_idx: int, to_idx: int) -> bool:
        """
        检查添加边是否会形成环
        
        Args:
            graph: 当前图的邻接表
            from_idx: 边的起始节点索引
            to_idx: 边的终止节点索引
            
        Returns:
            如果会形成环则返回True，否则返回False
        """
        # 如果to_idx已经可以到达from_idx，添加边会形成环
        return self._is_reachable(graph, to_idx, from_idx, set())
    
    def _is_reachable(self, graph: List[List[int]], start: int, end: int, visited: Set[int]) -> bool:
        """
        检查在图中是否存在从start到end的路径
        
        Args:
            graph: 图的邻接表
            start: 起始节点索引
            end: 目标节点索引
            visited: 已访问节点集合
            
        Returns:
            如果存在路径则返回True，否则返回False
        """
        if start == end:
            return True
            
        visited.add(start)
        
        for neighbor in graph[start]:
            if neighbor not in visited and self._is_reachable(graph, neighbor, end, visited):
                return True
                
        return False


# 为向后兼容性提供原始版和优化版链接器的别名类
class CausalLinker(UnifiedCausalLinker):
    """
    原始版因果链接器的兼容类
    实际使用统一版但禁用优化
    """
    def __init__(self, *args, **kwargs):
        # 移除可能传入的优化参数
        for param in ['use_optimization', 'max_events_per_chapter', 'min_entity_support', 
                     'max_chapter_span', 'max_candidate_pairs', 'use_entity_weights']:
            if param in kwargs:
                kwargs.pop(param)
        
        # 固定使用不优化模式
        super().__init__(*args, use_optimization=False, **kwargs)


class OptimizedCausalLinker(UnifiedCausalLinker):
    """
    优化版因果链接器的兼容类
    实际使用统一版且启用优化
    """
    def __init__(self, *args, **kwargs):
        # 确保优化被启用
        kwargs['use_optimization'] = True
        super().__init__(*args, **kwargs)<|MERGE_RESOLUTION|>--- conflicted
+++ resolved
@@ -1,21 +1,14 @@
 #!/usr/bin/env python3
 # -*- coding: utf-8 -*-
 """
-# [CN] 统一因果链接器实现
-# [EN] Unified causal linker implementation
-# [CN] 融合基础版和优化版因果链接器功能：
-# [EN] Integrates basic and optimized causal linker functionality:
-# [CN] 1. 使用CandidateGenerator生成候选事件对
-# [EN] 1. Use CandidateGenerator to generate candidate event pairs
-# [CN] 2. 使用PairAnalyzer分析事件对因果关系
-# [EN] 2. Use PairAnalyzer to analyze causal relationships between event pairs
-# [CN] 3. 实现BaseLinker接口提供链接器功能
-# [EN] 3. Implement BaseLinker interface to provide linker functionality
-# [CN] 4. 构建有向无环图（DAG）
-# [EN] 4. Build directed acyclic graph (DAG)
-
-# [CN] 降低整体时间复杂度，从O(N²)降低到O(N·avg_m²) + O(E × k²)
-# [EN] Reduce overall time complexity from O(N²) to O(N·avg_m²) + O(E × k²)
+统一因果链接器实现
+融合基础版和优化版因果链接器功能：
+1. 使用CandidateGenerator生成候选事件对
+2. 使用PairAnalyzer分析事件对因果关系
+3. 实现BaseLinker接口提供链接器功能
+4. 构建有向无环图（DAG）
+
+降低整体时间复杂度，从O(N²)降低到O(N·avg_m²) + O(E × k²)
 """
 
 import os
@@ -23,13 +16,8 @@
 import math
 from typing import List, Dict, Any, Optional, Tuple, Set, DefaultDict
 import itertools
-<<<<<<< HEAD
-from collections import defaultdict
-from concurrent.futures import ThreadPoolExecutor
-=======
 from concurrent.futures import ThreadPoolExecutor
 from collections import defaultdict
->>>>>>> 88d21dfe
 
 from common.models.causal_edge import CausalEdge
 from common.models.event import EventItem
@@ -41,10 +29,8 @@
 
 class UnifiedCausalLinker(BaseLinker):
     """
-    # [CN] 统一版因果链接器，结合原始版和优化版的功能
-    # [EN] Unified causal linker, combining original and optimized functionality
-    # [CN] 支持完整的旧版功能，同时提供优化策略选项
-    # [EN] Supports complete legacy functionality while providing optimization strategy options
+    统一版因果链接器，结合原始版和优化版的功能
+    支持完整的旧版功能，同时提供优化策略选项
     """
     
     def __init__(
@@ -56,8 +42,7 @@
         max_workers: int = 3,
         strength_mapping: Dict[str, int] = {},
         provider: str = "openai",
-        # [CN] 优化参数，默认启用优化
-        # [EN] Optimization parameters, optimization enabled by default
+        # 优化参数，默认启用优化
         use_optimization: bool = True,
         max_events_per_chapter: int = 20,
         min_entity_support: int = 2,
@@ -66,40 +51,25 @@
         use_entity_weights: bool = True
     ):
         """
-        # [CN] 初始化统一因果链接器
-        # [EN] Initialize unified causal linker
-        
-        Args:
-            # [CN] model: 使用的LLM模型
-            # [EN] model: LLM model to use
-            # [CN] prompt_path: 提示词模板路径
-            # [EN] prompt_path: Path to prompt template
-            # [CN] api_key: API密钥
-            # [EN] api_key: API key
-            # [CN] base_url: 自定义API基础URL
-            # [EN] base_url: Custom API base URL
-            # [CN] max_workers: 并行处理的最大工作线程数
-            # [EN] max_workers: Maximum number of worker threads for parallel processing
-            # [CN] strength_mapping: 因果强度映射，用于权重比较
-            # [EN] strength_mapping: Causal strength mapping for weight comparison
-            # [CN] provider: API提供商，如"openai"或"deepseek"
-            # [EN] provider: API provider, such as "openai" or "deepseek"
-            # [CN] use_optimization: 是否使用优化策略，禁用则回退到原始全配对方法
-            # [EN] use_optimization: Whether to use optimization strategy, if disabled fallback to original full pairing method
-            # [CN] max_events_per_chapter: 每章节最多处理的事件数
-            # [EN] max_events_per_chapter: Maximum number of events to process per chapter
-            # [CN] min_entity_support: 实体最小支持度，低于此值不考虑实体配对
-            # [EN] min_entity_support: Minimum entity support, below this value entity pairing is not considered
-            # [CN] max_chapter_span: 跨章节配对的最大章节跨度
-            # [EN] max_chapter_span: Maximum chapter span for cross-chapter pairing
-            # [CN] max_candidate_pairs: 最大候选事件对数量
-            # [EN] max_candidate_pairs: Maximum number of candidate event pairs
-            # [CN] use_entity_weights: 是否使用实体频率反向权重（频率越高权重越低）
-            # [EN] use_entity_weights: Whether to use entity frequency inverse weights (higher frequency means lower weight)
+        初始化统一因果链接器
+        
+        Args:
+            model: 使用的LLM模型
+            prompt_path: 提示词模板路径
+            api_key: API密钥
+            base_url: 自定义API基础URL
+            max_workers: 并行处理的最大工作线程数
+            strength_mapping: 因果强度映射，用于权重比较
+            provider: API提供商，如"openai"或"deepseek"
+            use_optimization: 是否使用优化策略，禁用则回退到原始全配对方法
+            max_events_per_chapter: 每章节最多处理的事件数
+            min_entity_support: 实体最小支持度，低于此值不考虑实体配对
+            max_chapter_span: 跨章节配对的最大章节跨度
+            max_candidate_pairs: 最大候选事件对数量
+            use_entity_weights: 是否使用实体频率反向权重（频率越高权重越低）
         """
         if not prompt_path:
-            # [CN] 导入path_utils获取配置文件路径
-            # [EN] Import path_utils to get configuration file path
+            # 导入path_utils获取配置文件路径
             from common.utils.path_utils import get_config_path
             prompt_path = get_config_path("prompt_causal_linking.json")
             
@@ -110,42 +80,21 @@
         self.provider = provider
         self.use_optimization = use_optimization
         
-<<<<<<< HEAD
-        # [CN] 添加优化参数
-        # [EN] Add optimization parameters
-=======
         # 添加优化相关的实例属性
->>>>>>> 88d21dfe
         self.max_events_per_chapter = max_events_per_chapter
         self.min_entity_support = min_entity_support
         self.max_chapter_span = max_chapter_span
         self.max_candidate_pairs = max_candidate_pairs
         self.use_entity_weights = use_entity_weights
         
-<<<<<<< HEAD
-        # [CN] 设置强度映射
-        # [EN] Set strength mapping
-=======
         # 设置强度映射
->>>>>>> 88d21dfe
         self.strength_mapping = strength_mapping or {
             "高": 3,
             "中": 2,
             "低": 1
         }
         
-        # [CN] 初始化LLM客户端
-        # [EN] Initialize LLM client
-        from event_extraction.repository.llm_client import LLMClient
-        self.llm_client = LLMClient(
-            model=model,
-            api_key=api_key,
-            base_url=base_url,
-            provider=provider
-        )
-        
-        # [CN] 初始化候选生成器
-        # [EN] Initialize candidate generator
+        # 初始化候选生成器
         self.candidate_generator = CandidateGenerator(
             max_events_per_chapter=max_events_per_chapter,
             min_entity_support=min_entity_support,
@@ -154,8 +103,7 @@
             use_entity_weights=use_entity_weights
         )
         
-        # [CN] 初始化对分析器
-        # [EN] Initialize pair analyzer
+        # 初始化对分析器
         self.pair_analyzer = PairAnalyzer(
             model=model,
             prompt_path=prompt_path,
@@ -165,91 +113,63 @@
             provider=provider
         )
         
-<<<<<<< HEAD
-        # [CN] 初始化图过滤器
-        # [EN] Initialize graph filter
-=======
         # 从PairAnalyzer获取llm_client以保持兼容性
         self.llm_client = self.pair_analyzer.llm_client
         
         # 初始化图过滤器
->>>>>>> 88d21dfe
         self.graph_filter = GraphFilter(strength_mapping=self.strength_mapping)
     
     def link_events(self, events: List[EventItem]) -> List[CausalEdge]:
         """
-        # [CN] 识别事件之间的因果关系
-        # [EN] Identify causal relationships between events
-        
-        Args:
-            # [CN] events: 事件列表
-            # [EN] events: List of events
-            
-        Returns:
-            # [CN] 事件因果边列表
-            # [EN] List of causal edges between events
+        识别事件之间的因果关系
+        
+        Args:
+            events: 事件列表
+            
+        Returns:
+            事件因果边列表
         """
         start_time = time.time()
         
         if self.use_optimization:
-            # [CN] 使用优化版策略
-            # [EN] Use optimized strategy
-            
-            # [CN] 1. 同章节事件配对
-            # [EN] 1. Same chapter event pairing
-            print("# [CN] 正在执行策略1: 同章节事件配对...")
-            print("# [EN] Executing strategy 1: Same chapter event pairing...")
+            # 使用优化版策略
+            
+            # 1. 同章节事件配对
+            print("正在执行策略1: 同章节事件配对...")
             chapter_pairs = self._generate_same_chapter_pairs(events)
-            print(f"# [CN] 同章节事件配对完成，共生成 {len(chapter_pairs)} 对候选")
-            print(f"# [EN] Same chapter event pairing completed, generated {len(chapter_pairs)} candidate pairs")
-            
-            # [CN] 2. 实体共现跨章配对（带权重）
-            # [EN] 2. Entity co-occurrence cross-chapter pairing (with weights)
-            print("# [CN] 正在执行策略2: 实体共现跨章配对...")
-            print("# [EN] Executing strategy 2: Entity co-occurrence cross-chapter pairing...")
+            print(f"同章节事件配对完成，共生成 {len(chapter_pairs)} 对候选")
+            
+            # 2. 实体共现跨章配对（带权重）
+            print("正在执行策略2: 实体共现跨章配对...")
             entity_pairs = self._generate_entity_co_occurrence_pairs(events)
-            print(f"# [CN] 实体共现跨章配对完成，共生成 {len(entity_pairs)} 对候选")
-            print(f"# [EN] Entity co-occurrence cross-chapter pairing completed, generated {len(entity_pairs)} candidate pairs")
-            
-            # [CN] 3. 合并候选事件对，去重
-            # [EN] 3. Merge candidate event pairs, deduplicate
+            print(f"实体共现跨章配对完成，共生成 {len(entity_pairs)} 对候选")
+            
+            # 3. 合并候选事件对，去重
             candidate_pairs = self._merge_candidate_pairs(chapter_pairs, entity_pairs)
-            print(f"# [CN] 合并去重后的候选事件对: {len(candidate_pairs)} 对")
-            print(f"# [EN] Merged and deduplicated candidate event pairs: {len(candidate_pairs)} pairs")
-            
-            # [CN] 如果候选对数量超过上限，进行截断
-            # [EN] If candidate pairs exceed limit, truncate
+            print(f"合并去重后的候选事件对: {len(candidate_pairs)} 对")
+            
+            # 如果候选对数量超过上限，进行截断
             if len(candidate_pairs) > self.max_candidate_pairs:
-                print(f"# [CN] 候选对数量 {len(candidate_pairs)} 超过上限 {self.max_candidate_pairs}，进行截断")
-                print(f"# [EN] Candidate pairs count {len(candidate_pairs)} exceeds limit {self.max_candidate_pairs}, truncating")
+                print(f"候选对数量 {len(candidate_pairs)} 超过上限 {self.max_candidate_pairs}，进行截断")
                 candidate_pairs = candidate_pairs[:self.max_candidate_pairs]
             
-            # [CN] 4. 分析因果关系
-            # [EN] 4. Analyze causal relationships
-            print(f"# [CN] 开始分析 {len(candidate_pairs)} 对事件的因果关系...")
-            print(f"# [EN] Starting to analyze causal relationships for {len(candidate_pairs)} event pairs...")
+            # 4. 分析因果关系
+            print(f"开始分析 {len(candidate_pairs)} 对事件的因果关系...")
             edges = self._analyze_candidate_pairs(candidate_pairs, events)
             
-            # [CN] 计算优化效果
-            # [EN] Calculate optimization effect
+            # 计算优化效果
             original_pairs = len(events) * (len(events) - 1) // 2
-            print(f"# [CN] 优化前可能的事件对数量：{original_pairs}")
-            print(f"# [EN] Possible event pairs before optimization: {original_pairs}")
-            print(f"# [CN] 优化后实际分析的事件对数量：{len(candidate_pairs)}，节省了 {original_pairs - len(candidate_pairs)} 对（{(original_pairs - len(candidate_pairs)) / original_pairs * 100:.2f}%）")
-            print(f"# [EN] Actual analyzed event pairs after optimization: {len(candidate_pairs)}, saved {original_pairs - len(candidate_pairs)} pairs ({(original_pairs - len(candidate_pairs)) / original_pairs * 100:.2f}%)")
+            print(f"优化前可能的事件对数量：{original_pairs}")
+            print(f"优化后实际分析的事件对数量：{len(candidate_pairs)}，节省了 {original_pairs - len(candidate_pairs)} 对（{(original_pairs - len(candidate_pairs)) / original_pairs * 100:.2f}%）")
         else:
-            # [CN] 使用原始版全配对策略
-            # [EN] Use original full pairing strategy
-            # [CN] 创建事件对组合
-            # [EN] Create event pair combinations
+            # 使用原始版全配对策略
+            # 创建事件对组合
             event_pairs = list(itertools.combinations(events, 2))
-            print(f"# [CN] 分析 {len(event_pairs)} 对事件的因果关系...")
-            print(f"# [EN] Analyzing causal relationships for {len(event_pairs)} event pairs...")
+            print(f"分析 {len(event_pairs)} 对事件的因果关系...")
             
             edges = []
             
-            # [CN] 使用线程池并行处理事件对
-            # [EN] Use thread pool to process event pairs in parallel
+            # 使用线程池并行处理事件对
             with ThreadPoolExecutor(max_workers=self.max_workers) as executor:
                 futures = []
                 
@@ -257,58 +177,46 @@
                     future = executor.submit(self.analyze_causal_relation, event1, event2)
                     futures.append(future)
                 
-                # [CN] 收集所有结果
-                # [EN] Collect all results
+                # 收集所有结果
                 for future in futures:
                     edge = future.result()
                     if edge:
                         edges.append(edge)
         
         elapsed = time.time() - start_time
-        print(f"# [CN] 发现 {len(edges)} 个因果关系")
-        print(f"# [EN] Found {len(edges)} causal relationships")
-        print(f"# [CN] 总耗时: {elapsed:.2f} 秒")
-        print(f"# [EN] Total time: {elapsed:.2f} seconds")
+        print(f"发现 {len(edges)} 个因果关系")
+        print(f"总耗时: {elapsed:.2f} 秒")
         
         return edges
     
     def _generate_same_chapter_pairs(self, events: List[EventItem]) -> List[Tuple[str, str]]:
         """
-        # [CN] 生成同章节事件配对
-        # [EN] Generate same chapter event pairs
-        
-        Args:
-            # [CN] events: 事件列表
-            # [EN] events: List of events
-            
-        Returns:
-            # [CN] 事件ID对列表 [(event_id1, event_id2), ...]
-            # [EN] List of event ID pairs [(event_id1, event_id2), ...]
-        """
-        # [CN] 按章节分组事件
-        # [EN] Group events by chapter
+        生成同章节事件配对
+        
+        Args:
+            events: 事件列表
+            
+        Returns:
+            事件ID对列表 [(event_id1, event_id2), ...]
+        """
+        # 按章节分组事件
         chapter_events: Dict[str, List[EventItem]] = defaultdict(list)
         for event in events:
             if event.chapter_id:
                 chapter_events[event.chapter_id].append(event)
         
-        # [CN] 生成同章节事件对
-        # [EN] Generate same chapter event pairs
+        # 生成同章节事件对
         pairs = []
         for chapter_id, chapter_event_list in chapter_events.items():
-            # [CN] 限制每章处理的事件数
-            # [EN] Limit the number of events processed per chapter
+            # 限制每章处理的事件数
             if len(chapter_event_list) > self.max_events_per_chapter:
-                print(f"# [CN] 警告: 章节 {chapter_id} 的事件数量 {len(chapter_event_list)} 超过限制 {self.max_events_per_chapter}，将被截断")
-                print(f"# [EN] Warning: Chapter {chapter_id} has {len(chapter_event_list)} events exceeding limit {self.max_events_per_chapter}, will be truncated")
+                print(f"警告: 章节 {chapter_id} 的事件数量 {len(chapter_event_list)} 超过限制 {self.max_events_per_chapter}，将被截断")
                 chapter_event_list = chapter_event_list[:self.max_events_per_chapter]
             
-            # [CN] 生成章节内两两组合，并规范化方向（保持索引顺序）
-            # [EN] Generate pairwise combinations within chapter, and normalize direction (maintain index order)
+            # 生成章节内两两组合，并规范化方向（保持索引顺序）
             chapter_pairs = []
             for event1, event2 in itertools.combinations(chapter_event_list, 2):
-                # [CN] 确保事件对按ID排序，避免重复
-                # [EN] Ensure event pairs are sorted by ID to avoid duplicates
+                # 确保事件对按ID排序，避免重复
                 if event1.event_id < event2.event_id:
                     chapter_pairs.append((event1.event_id, event2.event_id))
                 else:
@@ -316,23 +224,19 @@
             
             pairs.extend(chapter_pairs)
         
-        return list(set(pairs))  # [CN] 去重 # [EN] Deduplicate
+        return list(set(pairs))  # 去重
     
     def _generate_entity_co_occurrence_pairs(self, events: List[EventItem]) -> List[Tuple[str, str]]:
         """
-        # [CN] 生成基于实体共现的跨章节事件配对
-        # [EN] Generate cross-chapter event pairs based on entity co-occurrence
-        
-        Args:
-            # [CN] events: 事件列表
-            # [EN] events: List of events
-            
-        Returns:
-            # [CN] 事件ID对列表 [(event_id1, event_id2), ...]
-            # [EN] List of event ID pairs [(event_id1, event_id2), ...]
-        """
-        # [CN] 创建实体到事件的倒排索引
-        # [EN] Create inverted index from entities to events
+        生成基于实体共现的跨章节事件配对
+        
+        Args:
+            events: 事件列表
+            
+        Returns:
+            事件ID对列表 [(event_id1, event_id2), ...]
+        """
+        # 创建实体到事件的倒排索引
         character_to_events: DefaultDict[str, List[EventItem]] = defaultdict(list)
         treasure_to_events: DefaultDict[str, List[EventItem]] = defaultdict(list)
         
@@ -381,24 +285,19 @@
                     else:
                         pairs.append((event2.event_id, event1.event_id))
             
-            return list(set(pairs))  # [CN] 去重后返回 # [EN] Return after deduplication
+            return list(set(pairs))  # 去重后返回
         else:
-            # [CN] 计算实体的反向权重：频率越高，权重越低
-            # [EN] Calculate inverse weights for entities: higher frequency means lower weight
-            # [CN] 使用 weight = 1 / log(frequency + 1.1) 公式
-            # [EN] Use weight = 1 / log(frequency + 1.1) formula
+            # 计算实体的反向权重：频率越高，权重越低
+            # 使用 weight = 1 / log(frequency + 1.1) 公式
             entity_weights = {
-                entity: 1.0 / math.log(freq + 1.1)  # [CN] 避免 log(1) = 0 # [EN] Avoid log(1) = 0
+                entity: 1.0 / math.log(freq + 1.1)  # 避免 log(1) = 0
                 for entity, freq in entity_freq.items()
             }
             
-            print(f"# [CN] 实体频率示例: {dict(list(entity_freq.items())[:5])}")
-            print(f"# [EN] Entity frequency examples: {dict(list(entity_freq.items())[:5])}")
-            print(f"# [CN] 实体权重示例: {dict(list(entity_weights.items())[:5])}")
-            print(f"# [EN] Entity weight examples: {dict(list(entity_weights.items())[:5])}")
-            
-            # [CN] 使用权重，生成带权重的配对并排序
-            # [EN] Use weights to generate weighted pairs and sort
+            print(f"实体频率示例: {dict(list(entity_freq.items())[:5])}")
+            print(f"实体权重示例: {dict(list(entity_weights.items())[:5])}")
+            
+            # 使用权重，生成带权重的配对并排序
             weighted_pairs = []
             for entity, entity_events in candidate_entities.items():
                 # 根据事件的chapter_id排序以便应用章节跨度限制
@@ -460,23 +359,19 @@
         # 首先将所有同章节对放入结果列表
         result_pairs = list(chapter_pairs)
         
-        # [CN] 然后添加实体共现对，但避免重复
-        # [EN] Then add entity co-occurrence pairs, but avoid duplicates
+        # 然后添加实体共现对，但避免重复
         chapter_pairs_set = set(chapter_pairs)
         
         for pair in entity_pairs:
             if pair not in chapter_pairs_set:
                 result_pairs.append(pair)
             
-            # [CN] 如果候选对数量已经达到上限，停止添加
-            # [EN] If candidate pairs count has reached the limit, stop adding
+            # 如果候选对数量已经达到上限，停止添加
             if len(result_pairs) >= self.max_candidate_pairs:
-                print(f"# [CN] 达到候选对上限 {self.max_candidate_pairs}，停止添加更多候选")
-                print(f"# [EN] Reached candidate pairs limit {self.max_candidate_pairs}, stop adding more candidates")
+                print(f"达到候选对上限 {self.max_candidate_pairs}，停止添加更多候选")
                 break
         
-        print(f"# [CN] 合并后总共 {len(result_pairs)} 对候选，其中同章节 {len(chapter_pairs)} 对，实体共现 {len(result_pairs) - len(chapter_pairs)} 对")
-        print(f"# [EN] Total {len(result_pairs)} candidate pairs after merging, including {len(chapter_pairs)} same-chapter pairs, {len(result_pairs) - len(chapter_pairs)} entity co-occurrence pairs")
+        print(f"合并后总共 {len(result_pairs)} 对候选，其中同章节 {len(chapter_pairs)} 对，实体共现 {len(result_pairs) - len(chapter_pairs)} 对")
         return result_pairs
     
     def _analyze_candidate_pairs(
